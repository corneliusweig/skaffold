--- conflicted
+++ resolved
@@ -119,11 +119,7 @@
 			restore := testutil.Override(t, &createRunnerAndBuildFunc, test.mock)
 			defer restore()
 
-<<<<<<< HEAD
-			err := runBuild(ioutil.Discard)
-=======
 			err := doBuild(ioutil.Discard)
->>>>>>> fd8ac692
 
 			testutil.CheckError(t, test.shouldErr, err)
 		})
