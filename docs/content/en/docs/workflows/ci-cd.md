---
title: "CI/CD with Skaffold"
linkTitle: "CI/CD with Skaffold"
<<<<<<< HEAD
weight: 40
=======
weight: 20
>>>>>>> 22c108f6
---

Skaffold offers several sub-commands for its workflows that make it quite flexible when integrating with CI/CD pipelines.

## `skaffold build | skaffold deploy`

`skaffold build` will build your project's artifacts, and push the build images to the specified registry. If your project is already configured to run with Skaffold, `skaffold build` can be a very lightweight way of setting up builds for your CI pipeline. Passing the `--file-output` flag to Skaffold build will also write out your built artifacts in JSON format to a file on disk, which can then by passed to `skaffold deploy` later on. This is a great way of "committing" your artifacts when they have reached a state that you're comfortable with, especially for projects with multiple artifacts for multiple services.

Example using the current git state as a unique file ID to "commit" build state:

Storing the build result in a commit specific JSON file:
```bash
export STATE=$(git rev-list -1 HEAD --abbrev-commit)
skaffold build --file-output build-$STATE.json
```
outputs the tag generation and cache output from Skaffold:
```bash 
Generating tags...
 - gcr.io/k8s-skaffold/skaffold-example:v0.41.0-17-g3ad238db
Checking cache...
 - gcr.io/k8s-skaffold/skaffold-example: Found. Tagging
```

The content of the JSON file
```bash 
cat build-$STATE.json
```
looks like: 
```json
{"builds":[{"imageName":"gcr.io/k8s-skaffold/skaffold-example","tag":"gcr.io/k8s-skaffold/skaffold-example:v0.41.0-17-g3ad238db@sha256:eeffb639f53368c4039b02a4d337bde44e3acc728b309a84353d4857ee95c369"}]}
```

We can then use this build result file to deploy with Skaffold:
```bash
skaffold deploy -a build-$STATE.json
```
and as we'd expect, we see a bit of deploy-related output from Skaffold:
```bash
Tags used in deployment:
 - gcr.io/k8s-skaffold/skaffold-example -> gcr.io/k8s-skaffold/skaffold-example:v0.41.0-17-g3ad238db@sha256:eeffb639f53368c4039b02a4d337bde44e3acc728b309a84353d4857ee95c369
Starting deploy...
 - pod/getting-started configured
```

## `skaffold render`

Skaffold also has another built-in command, `skaffold render`, that will perform builds on all artifacts in your project, template the newly built image tags into your Kubernetes deployment configuration files (based on your configured deployer), and instead of sending these through the deployment process, print out the final deployment artifacts. This allows your to snapshot your project's builds, but also integrate those builds into your deployment configs to snapshot your deployment as well. This can be very useful when integrating with GitOps based workflows: these templated deployment configurations can be committed to a Git repository as a way to deploy using GitOps.

Example of running `skaffold render` to render Kubernetes manifests, then sending them directly to `kubectl`:

Running `skaffold render --output render.txt && cat render.txt` outputs:
```yaml
apiVersion: v1
kind: Pod
metadata:
  name: getting-started
  namespace: default
spec:
  containers:
  - image: gcr.io/k8s-skaffold/skaffold-example:v0.41.0-57-gbee90013@sha256:eeffb639f53368c4039b02a4d337bde44e3acc728b309a84353d4857ee95c369
    name: getting-started
```

We can then pipe this yaml to kubectl:
```code
cat render.txt | kubectl apply -f -
```
which shows
```
pod/getting-started configured
```

Or, if we want to skip the file writing altogether:

```code
skaffold render | kubectl apply -f -
```

gives us the one line output telling us the only thing we need to know:
```code
pod/getting-started configured
```

## Waiting for Skaffold deployments using `healthcheck`<|MERGE_RESOLUTION|>--- conflicted
+++ resolved
@@ -1,11 +1,7 @@
 ---
 title: "CI/CD with Skaffold"
 linkTitle: "CI/CD with Skaffold"
-<<<<<<< HEAD
 weight: 40
-=======
-weight: 20
->>>>>>> 22c108f6
 ---
 
 Skaffold offers several sub-commands for its workflows that make it quite flexible when integrating with CI/CD pipelines.
