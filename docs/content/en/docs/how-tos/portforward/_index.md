--- conflicted
+++ resolved
@@ -45,19 +45,6 @@
 Skaffold will run `kubectl port-forward` on each of these resources in addition to the automatic port forwarding described above.
 Acceptable resource types include: `Service`, `Pod` and Controller resource type that has a pod spec: `ReplicaSet`, `ReplicationController`, `Deployment`, `StatefulSet`, `DaemonSet`, `Job`, `CronJob`. 
 
-<<<<<<< HEAD
-| Field        | Values           | Mandatory  |
-| ------------- |-------------| -----|
-| resourceType     | `pod`, `service`, `deployment`, `replicaset`, `statefulset`, `replicationcontroller`, `daemonset`, `job`, `cronjob` | Yes | 
-| resourceName     | Name of the resource to forward.     | Yes | 
-| namespace  | The namespace of the resource to port forward.     | No. Defaults to `default` | 
-| port | Port is the resource port that will be forwarded. | Yes |
-| localPort | LocalPort is the local port to forward too. | No. Defaults to value set for `port`. |
-
-
-//TODO (priyawadhwa@)"little" diagram of port forwarding and log tailing from skaffold to one of the multiple pods
-=======
->>>>>>> 6bcaa54e
 
 | Field        | Values           | Mandatory  |
 | ------------- |-------------| -----|
