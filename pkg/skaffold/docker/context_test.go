--- conflicted
+++ resolved
@@ -23,7 +23,6 @@
 	"testing"
 
 	"github.com/GoogleContainerTools/skaffold/pkg/skaffold/schema/latest"
-	"github.com/GoogleContainerTools/skaffold/pkg/skaffold/util"
 	"github.com/GoogleContainerTools/skaffold/testutil"
 )
 
@@ -33,24 +32,9 @@
 			tmpDir, cleanup := testutil.NewTempDir(t)
 			defer cleanup()
 
-<<<<<<< HEAD
-	mockCurrentDir := func() (string, error) {
-		return tmpDir.Root(), nil
-	}
-	originalCurrentDir := util.RetrieveCurrentDir
-	util.RetrieveCurrentDir = mockCurrentDir
-	defer func() {
-		util.RetrieveCurrentDir = originalCurrentDir
-	}()
-
-	imageFetcher := fakeImageFetcher{}
-	RetrieveImage = imageFetcher.fetch
-	defer func() { RetrieveImage = retrieveImage }()
-=======
 			imageFetcher := fakeImageFetcher{}
 			RetrieveImage = imageFetcher.fetch
 			defer func() { RetrieveImage = retrieveImage }()
->>>>>>> 5c835ed6
 
 			artifact := &latest.DockerArtifact{
 				DockerfilePath: "Dockerfile",
