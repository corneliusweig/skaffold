/*
Copyright 2019 The Skaffold Authors

Licensed under the Apache License, Version 2.0 (the "License");
you may not use this file except in compliance with the License.
You may obtain a copy of the License at

    http://www.apache.org/licenses/LICENSE-2.0

Unless required by applicable law or agreed to in writing, software
distributed under the License is distributed on an "AS IS" BASIS,
WITHOUT WARRANTIES OR CONDITIONS OF ANY KIND, either express or implied.
See the License for the specific language governing permissions and
limitations under the License.
*/

package runner

import (
	"context"
	"fmt"
	"io"
	"os"

	"github.com/pkg/errors"
	"github.com/sirupsen/logrus"

	configutil "github.com/GoogleContainerTools/skaffold/cmd/skaffold/app/cmd/config"
	"github.com/GoogleContainerTools/skaffold/pkg/skaffold/build"
	"github.com/GoogleContainerTools/skaffold/pkg/skaffold/build/gcb"
	"github.com/GoogleContainerTools/skaffold/pkg/skaffold/build/kaniko"
	"github.com/GoogleContainerTools/skaffold/pkg/skaffold/build/local"
	"github.com/GoogleContainerTools/skaffold/pkg/skaffold/build/tag"
	"github.com/GoogleContainerTools/skaffold/pkg/skaffold/color"
	"github.com/GoogleContainerTools/skaffold/pkg/skaffold/config"
	"github.com/GoogleContainerTools/skaffold/pkg/skaffold/deploy"
	"github.com/GoogleContainerTools/skaffold/pkg/skaffold/kubernetes"
	kubectx "github.com/GoogleContainerTools/skaffold/pkg/skaffold/kubernetes/context"
	"github.com/GoogleContainerTools/skaffold/pkg/skaffold/schema/latest"
	"github.com/GoogleContainerTools/skaffold/pkg/skaffold/sync"
	"github.com/GoogleContainerTools/skaffold/pkg/skaffold/sync/kubectl"
	"github.com/GoogleContainerTools/skaffold/pkg/skaffold/test"
	"github.com/GoogleContainerTools/skaffold/pkg/skaffold/watch"
)

// SkaffoldRunner is responsible for running the skaffold build and deploy pipeline.
type SkaffoldRunner struct {
	build.Builder
	deploy.Deployer
	test.Tester
	tag.Tagger
	sync.Syncer
	watch.Watcher

	opts        *config.SkaffoldOptions
	labellers   []deploy.Labeller
	builds      []build.Artifact
	hasDeployed bool
	imageList   *kubernetes.ImageList
	namespaces  []string
}

// NewForConfig returns a new SkaffoldRunner for a SkaffoldPipeline
func NewForConfig(opts *config.SkaffoldOptions, cfg *latest.SkaffoldPipeline) (*SkaffoldRunner, error) {
	kubeContext, err := kubectx.CurrentContext()
	if err != nil {
		return nil, errors.Wrap(err, "getting current cluster context")
	}
	logrus.Infof("Using kubectl context: %s", kubeContext)

	namespaces, err := getAllPodNamespaces(opts.Namespace)
	if err != nil {
		return nil, errors.Wrap(err, "getting namespace list")
	}

	defaultRepo, err := configutil.GetDefaultRepo(opts.DefaultRepo)
	if err != nil {
		return nil, errors.Wrap(err, "getting default repo")
	}

	tagger, err := getTagger(cfg.Build.TagPolicy, opts.CustomTag)
	if err != nil {
		return nil, errors.Wrap(err, "parsing tag config")
	}

	builder, err := getBuilder(&cfg.Build, kubeContext, opts)
	if err != nil {
		return nil, errors.Wrap(err, "parsing build config")
	}

	tester, err := getTester(&cfg.Test, opts)
	if err != nil {
		return nil, errors.Wrap(err, "parsing test config")
	}

	deployer, err := getDeployer(&cfg.Deploy, kubeContext, opts.Namespace, defaultRepo)
	if err != nil {
		return nil, errors.Wrap(err, "parsing deploy config")
	}

	labellers := []deploy.Labeller{opts, builder, deployer, tagger}

	builder, tester, deployer = WithTimings(builder, tester, deployer)
	if opts.Notification {
		deployer = WithNotification(deployer)
	}

	trigger, err := watch.NewTrigger(opts)
	if err != nil {
		return nil, errors.Wrap(err, "creating watch trigger")
	}

	return &SkaffoldRunner{
		Builder:    builder,
		Tester:     tester,
		Deployer:   deployer,
		Tagger:     tagger,
		Syncer:     kubectl.NewSyncer(namespaces),
		Watcher:    watch.NewWatcher(trigger),
		opts:       opts,
		labellers:  labellers,
		imageList:  kubernetes.NewImageList(),
		namespaces: namespaces,
	}, nil
}

func getBuilder(cfg *latest.BuildConfig, kubeContext string, opts *config.SkaffoldOptions) (build.Builder, error) {
	switch {
	case len(opts.PreBuiltImages) > 0:
		logrus.Debugln("Using pre-built images")
		return build.NewPreBuiltImagesBuilder(opts.PreBuiltImages), nil

	case cfg.LocalBuild != nil:
		logrus.Debugln("Using builder: local")
		return local.NewBuilder(cfg.LocalBuild, kubeContext, opts.SkipTests)

	case cfg.GoogleCloudBuild != nil:
		logrus.Debugln("Using builder: google cloud")
		return gcb.NewBuilder(cfg.GoogleCloudBuild, opts.SkipTests), nil

	case cfg.KanikoBuild != nil:
		logrus.Debugln("Using builder: kaniko")
		return kaniko.NewBuilder(cfg.KanikoBuild)

	default:
		return nil, fmt.Errorf("unknown builder for config %+v", cfg)
	}
}

func getTester(cfg *latest.TestConfig, opts *config.SkaffoldOptions) (test.Tester, error) {
	switch {
	case len(opts.PreBuiltImages) > 0:
		logrus.Debugln("Skipping tests")
		return test.NewTester(&latest.TestConfig{})
	default:
		return test.NewTester(cfg)
	}
}

func getDeployer(cfg *latest.DeployConfig, kubeContext string, namespace string, defaultRepo string) (deploy.Deployer, error) {
	// TODO(dgageot): this should be the folder containing skaffold.yaml. Should also be moved elsewhere.
	cwd, err := os.Getwd()
	if err != nil {
		return nil, errors.Wrap(err, "finding current directory")
	}

	switch {
	case cfg.HelmDeploy != nil:
		return deploy.NewHelmDeployer(cfg.HelmDeploy, kubeContext, namespace, defaultRepo), nil

	case cfg.KubectlDeploy != nil:
		return deploy.NewKubectlDeployer(cwd, cfg.KubectlDeploy, kubeContext, namespace, defaultRepo), nil

	case cfg.KustomizeDeploy != nil:
		return deploy.NewKustomizeDeployer(cfg.KustomizeDeploy, kubeContext, namespace, defaultRepo), nil

	default:
		return nil, fmt.Errorf("unknown deployer for config %+v", cfg)
	}
}

func getTagger(t latest.TagPolicy, customTag string) (tag.Tagger, error) {
	switch {
	case customTag != "":
		return &tag.CustomTag{
			Tag: customTag,
		}, nil

	case t.EnvTemplateTagger != nil:
		return tag.NewEnvTemplateTagger(t.EnvTemplateTagger.Template)

	case t.ShaTagger != nil:
		return &tag.ChecksumTagger{}, nil

	case t.GitTagger != nil:
		return &tag.GitCommit{}, nil

	case t.DateTimeTagger != nil:
		return tag.NewDateTimeTagger(t.DateTimeTagger.Format, t.DateTimeTagger.TimeZone), nil

	default:
		return nil, fmt.Errorf("unknown tagger for strategy %+v", t)
	}
}

func (r *SkaffoldRunner) newLogger(out io.Writer, artifacts []*latest.Artifact) *kubernetes.LogAggregator {
	var imageNames []string
	for _, artifact := range artifacts {
		imageNames = append(imageNames, artifact.ImageName)
	}

	return kubernetes.NewLogAggregator(out, imageNames, r.imageList, r.namespaces)
}

// HasDeployed returns true if this runner has deployed something.
func (r *SkaffoldRunner) HasDeployed() bool {
	return r.hasDeployed
}

func (r *SkaffoldRunner) buildTestDeploy(ctx context.Context, out io.Writer, artifacts []*latest.Artifact) error {
	bRes, err := r.BuildAndTest(ctx, out, artifacts)
	if err != nil {
		return err
	}

	// Update which images are logged.
	for _, build := range bRes {
		r.imageList.Add(build.Tag)
	}

	// Make sure all artifacts are redeployed. Not only those that were just built.
	r.builds = mergeWithPreviousBuilds(bRes, r.builds)

	if err := r.Deploy(ctx, out, r.builds); err != nil {
		return errors.Wrap(err, "deploy failed")
	}

	return nil
}

// Run builds artifacts, runs tests on built artifacts, and then deploys them.
func (r *SkaffoldRunner) Run(ctx context.Context, out io.Writer, artifacts []*latest.Artifact) error {
	if err := r.buildTestDeploy(ctx, out, artifacts); err != nil {
		return err
	}

	if r.opts.Tail {
		logger := r.newLogger(out, artifacts)
		if err := logger.Start(ctx); err != nil {
			return errors.Wrap(err, "starting logger")
		}
		<-ctx.Done()
	}
	 
	return nil
}

// imageTags generates tags for a list of artifacts
func (r *SkaffoldRunner) imageTags(out io.Writer, artifacts []*latest.Artifact) (tag.ImageTags, error) {
	tags := make(tag.ImageTags, len(artifacts))

	for _, artifact := range artifacts {
		imageName := artifact.ImageName
		color.Default.Fprintf(out, "Generating Tag for [%s]...\n", imageName)

		tag, err := r.Tagger.GenerateFullyQualifiedImageName(artifact.Workspace, imageName)
		if err != nil {
			return nil, errors.Wrapf(err, "generating tag for %s", imageName)
		}

		logrus.Debugf("Tag for %s: %s\n", imageName, tag)
		tags[imageName] = tag
	}

	return tags, nil
}

// BuildAndTest builds artifacts and runs tests on built artifacts
func (r *SkaffoldRunner) BuildAndTest(ctx context.Context, out io.Writer, artifacts []*latest.Artifact) ([]build.Artifact, error) {
<<<<<<< HEAD
	artifactCache := build.NewCache(r.opts.CacheArtifacts, "")
	artifactsToBuild, bRes := artifactCache.RetrieveCachedArtifacts(ctx, out, artifacts)
	res, err := r.Build(ctx, out, r.Tagger, artifactsToBuild)
=======
	tags, err := r.imageTags(out, artifacts)
	if err != nil {
		return nil, errors.Wrap(err, "generating tag")
	}

	bRes, err := r.Build(ctx, out, tags, artifacts)
>>>>>>> afd356c1
	if err != nil {
		return nil, errors.Wrap(err, "build failed")
	}
	bRes = append(bRes, res...)
	if err := artifactCache.CacheArtifacts(ctx, artifacts, bRes); err != nil {
		return nil, errors.Wrapf(err, "caching artifacts")
	}
	if !r.opts.SkipTests {
		if err = r.Test(ctx, out, bRes); err != nil {
			return nil, errors.Wrap(err, "test failed")
		}
	}
	return bRes, err
}

// Deploy deploys the given artifacts
func (r *SkaffoldRunner) Deploy(ctx context.Context, out io.Writer, artifacts []build.Artifact) error {
	err := r.Deployer.Deploy(ctx, out, artifacts, r.labellers)
	r.hasDeployed = true
	return err
}

// TailLogs prints the logs for deployed artifacts.
func (r *SkaffoldRunner) TailLogs(ctx context.Context, out io.Writer, artifacts []*latest.Artifact, bRes []build.Artifact) error {
	if !r.opts.Tail {
		return nil
	}

	for _, b := range bRes {
		r.imageList.Add(b.Tag)
	}

	logger := r.newLogger(out, artifacts)
	if err := logger.Start(ctx); err != nil {
		return errors.Wrap(err, "starting logger")
	}

	<-ctx.Done()
	return nil
}

func mergeWithPreviousBuilds(builds, previous []build.Artifact) []build.Artifact {
	updatedBuilds := map[string]bool{}
	for _, build := range builds {
		updatedBuilds[build.ImageName] = true
	}

	var merged []build.Artifact
	merged = append(merged, builds...)

	for _, b := range previous {
		if !updatedBuilds[b.ImageName] {
			merged = append(merged, b)
		}
	}

	return merged
}

func getAllPodNamespaces(configNamespace string) ([]string, error) {
	// We also get the default namespace.
	nsMap := make(map[string]bool)
	if configNamespace == "" {
		config, err := kubectx.CurrentConfig()
		if err != nil {
			return nil, errors.Wrap(err, "getting k8s configuration")
		}
		context, ok := config.Contexts[config.CurrentContext]
		if ok {
			nsMap[context.Namespace] = true
		} else {
			nsMap[""] = true
		}
	} else {
		nsMap[configNamespace] = true
	}

	// FIXME: Set additional namespaces from the selected yamls.

	// Collate the slice of namespaces.
	namespaces := make([]string, 0, len(nsMap))
	for ns := range nsMap {
		namespaces = append(namespaces, ns)
	}
	return namespaces, nil
}<|MERGE_RESOLUTION|>--- conflicted
+++ resolved
@@ -251,7 +251,7 @@
 		}
 		<-ctx.Done()
 	}
-	 
+
 	return nil
 }
 
@@ -277,22 +277,19 @@
 
 // BuildAndTest builds artifacts and runs tests on built artifacts
 func (r *SkaffoldRunner) BuildAndTest(ctx context.Context, out io.Writer, artifacts []*latest.Artifact) ([]build.Artifact, error) {
-<<<<<<< HEAD
+	tags, err := r.imageTags(out, artifacts)
+	if err != nil {
+		return nil, errors.Wrap(err, "generating tag")
+	}
+
 	artifactCache := build.NewCache(r.opts.CacheArtifacts, "")
-	artifactsToBuild, bRes := artifactCache.RetrieveCachedArtifacts(ctx, out, artifacts)
-	res, err := r.Build(ctx, out, r.Tagger, artifactsToBuild)
-=======
-	tags, err := r.imageTags(out, artifacts)
-	if err != nil {
-		return nil, errors.Wrap(err, "generating tag")
-	}
-
-	bRes, err := r.Build(ctx, out, tags, artifacts)
->>>>>>> afd356c1
+	artifactsToBuild, res := artifactCache.RetrieveCachedArtifacts(ctx, out, artifacts)
+	bRes, err := r.Build(ctx, out, tags, artifactsToBuild)
 	if err != nil {
 		return nil, errors.Wrap(err, "build failed")
 	}
 	bRes = append(bRes, res...)
+
 	if err := artifactCache.CacheArtifacts(ctx, artifacts, bRes); err != nil {
 		return nil, errors.Wrapf(err, "caching artifacts")
 	}
