--- conflicted
+++ resolved
@@ -54,25 +54,6 @@
 
 // BuildConfig contains all the configuration for the build steps.
 type BuildConfig struct {
-<<<<<<< HEAD
-	Artifacts            []*Artifact           `yaml:"artifacts,omitempty"`
-	TagPolicy            TagPolicy             `yaml:"tagPolicy,omitempty"`
-	ExecutionEnvironment *ExecutionEnvironment `yaml:"executionEnvironment,omitempty"`
-	BuildType            `yaml:",inline"`
-}
-
-type ExecEnvironment string
-
-type ExecutionEnvironment struct {
-	Name       ExecEnvironment        `yaml:"name,omitempty"`
-	Properties map[string]interface{} `yaml:"properties,omitempty"`
-}
-
-type BuilderPlugin struct {
-	Name       string                 `yaml:"name,omitempty"`
-	Properties map[string]interface{} `yaml:"properties,omitempty"`
-	Contents   []byte                 `yaml:",omitempty"`
-=======
 	// Artifacts lists the images you're going to be building.
 	// You can include as many as you want here.
 	Artifacts []*Artifact `yaml:"artifacts,omitempty"`
@@ -83,8 +64,26 @@
 	// If not specified, it defaults to `gitCommit: {}`.
 	TagPolicy TagPolicy `yaml:"tagPolicy,omitempty"`
 
+	ExecutionEnvironment *ExecutionEnvironment `yaml:"executionEnvironment,omitempty"`
+
 	BuildType `yaml:",inline"`
->>>>>>> 9c13adb5
+}
+
+type ExecEnvironment string
+
+// ExecutionEnvironment is the environment in which the build should run (ex. local or in-cluster, etc.)
+type ExecutionEnvironment struct {
+	Name       ExecEnvironment        `yaml:"name,omitempty"`
+	Properties map[string]interface{} `yaml:"properties,omitempty"`
+}
+
+// BuilderPlugin contains all fields necessary for specifying a build plugin
+type BuilderPlugin struct {
+	// Name of the build plugin
+	Name string `yaml:"name,omitempty"`
+	// Properties associated with the plugin
+	Properties map[string]interface{} `yaml:"properties,omitempty"`
+	Contents   []byte                 `yaml:",omitempty"`
 }
 
 // TagPolicy contains all the configuration for the tagging step
@@ -417,14 +416,6 @@
 // Artifact represents items that need to be built, along with the context in which
 // they should be built.
 type Artifact struct {
-<<<<<<< HEAD
-	ImageName            string                `yaml:"image,omitempty"`
-	Workspace            string                `yaml:"context,omitempty"`
-	Sync                 map[string]string     `yaml:"sync,omitempty"`
-	BuilderPlugin        *BuilderPlugin        `yaml:"plugin,omitempty"`
-	ExecutionEnvironment *ExecutionEnvironment `yaml:"executionEnvironment,omitempty"`
-	ArtifactType         `yaml:",inline"`
-=======
 	// ImageName name of the image to be built.
 	ImageName string `yaml:"image,omitempty"`
 
@@ -443,7 +434,11 @@
 	Sync map[string]string `yaml:"sync,omitempty"`
 
 	ArtifactType `yaml:",inline"`
->>>>>>> 9c13adb5
+
+	// The plugin used to build this artifact
+	BuilderPlugin *BuilderPlugin `yaml:"plugin,omitempty"`
+	// The environment this artifact should be built in
+	ExecutionEnvironment *ExecutionEnvironment `yaml:"executionEnvironment,omitempty"`
 }
 
 // Profile is additional configuration that overrides default
