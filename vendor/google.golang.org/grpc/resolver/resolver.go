--- conflicted
+++ resolved
@@ -104,20 +104,11 @@
 
 // State contains the current Resolver state relevant to the ClientConn.
 type State struct {
-<<<<<<< HEAD
-	Addresses []Address // Resolved addresses for the target
-	// ServiceConfig is the parsed service config; obtained from
-	// serviceconfig.Parse.
-	ServiceConfig serviceconfig.Config
-
-	// TODO: add Err error
-=======
 	Addresses     []Address // Resolved addresses for the target
 	ServiceConfig string    // JSON representation of the service config
 
 	// TODO: add Err error
 	// TODO: add ParsedServiceConfig interface{}
->>>>>>> cdffdadf
 }
 
 // ClientConn contains the callbacks for resolver to notify any updates
